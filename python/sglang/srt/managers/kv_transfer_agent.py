--- conflicted
+++ resolved
@@ -345,35 +345,6 @@
         kv_cache = torch.stack(
             [self.token_to_kv_pool_allocator.get_kvcache().get_key_buffer(i)[kv_indices]
              for i in range(self.layer_num)]
-<<<<<<< HEAD
-        )
-        if req.speculative_algorithm is not None and not req.speculative_algorithm.is_none():
-            assert req.top_k is not None, "speculative decoding req.top_k is None"
-            assert req.top_k_index is not None, "speculative decoding req.top_k_index is None"
-            assert req.hidden_states_spec is not None, "speculative decoding req.hidden_states_spec is None"
-            assert req.verified_id is not None, "speculative decoding req.verified_id is None"
-            kv_cache_and_spec_info = {"kv_cache": flatten.to(self.device),
-                                        "top_k": req.top_k.to(self.device) ,
-                                        "top_k_index": req.top_k_index.to(self.device) ,
-                                        "hidden_states": req.hidden_states_spec.to(self.device) ,
-                                        "verified_id": req.verified_id.to(self.device) }
-            self.kv_buffer[req.rid] = kv_cache_and_spec_info
-            return (self.kv_cache_size_factor +
-                    flatten.numel() * flatten.element_size() +
-                    req.top_k.numel() * req.top_k.element_size() +
-                    req.top_k_index.numel() * req.top_k_index.element_size() +
-                    req.hidden_states_spec.numel() * req.hidden_states_spec.element_size() +
-                    req.verified_id.numel() * req.verified_id.element_size())
-        else:
-            self.kv_buffer[req.rid] = flatten.to(self.device)
-            return (self.kv_cache_size_factor +
-                    flatten.numel() * flatten.element_size())
-
-
-    def get_kv_buffer(self, req_list: List[Req]) -> dict[str, Union[torch.Tensor, dict]]:
-        same_src_req_list = {}
-        res = {}
-=======
         ).permute(1, 0, 2, 3).contiguous().to(self.device, non_blocking=True)
         offset = self.kv_buffer.set_item(kv_cache)
         self.req_to_kv_buffer_offset[req.rid] = offset
@@ -384,7 +355,6 @@
 
         # group requests by source address
         requests_by_src = {}
->>>>>>> b02e3bc8
         for req in req_list:
             src_addr = req.kv_transfer_src_addr
             requests_by_src.setdefault(src_addr, []).append(req)
@@ -396,16 +366,11 @@
 
         return results
 
-    def _get_kv_buffer_from_same_src(self, req_list: List[Req]) -> dict[str, Union[torch.Tensor, dict]]:
+    def _get_kv_buffer_from_same_src(self, req_list: List[Req]) -> dict[str, torch.Tensor]:
         if len(req_list) == 0:
             return {}
         res = {}
-<<<<<<< HEAD
-        batch_kv_cache = None
-        dst_ptr = 0
-=======
         offsets = []
->>>>>>> b02e3bc8
         try:
             start_time = time.time()
             dst_ptrs = []
@@ -425,36 +390,6 @@
                 dst_ptrs=dst_ptrs,
                 fetch_ct=self.attn_tp_size,
             )
-<<<<<<< HEAD
-            # send kv transfer request and wait for it to be done
-            received_kv_cache_length = self._send_kv_transfer_req(
-                kv_transfer_fetch)
-            # read from buffer
-            batch_kv_cache = self._read_bytes_from_buffer(
-                dst_ptr, received_kv_cache_length)
-            loaded_tensor = safetensors_load(batch_kv_cache)
-            pt = 0
-            for req in req_list:
-                if len(loaded_tensor) > 1:
-                    kv_cache = loaded_tensor["batch_kv_cache"][:, pt:pt +
-                                                  len(req.origin_input_ids), :, :]
-                    top_ks = loaded_tensor["batch_top_k"]
-                    top_k_index = loaded_tensor["batch_top_k_index"]
-                    hidden_states_spec_info = loaded_tensor["batch_hidden_states_spec_info"]
-                    verified_id = loaded_tensor["batch_verified_ids"]
-                    req_tensor_data = {
-                        "kv_cache": kv_cache,
-                        "top_k": top_ks,
-                        "top_k_index": top_k_index,
-                        "hidden_states": hidden_states_spec_info,
-                        "verified_id": verified_id
-                    }
-                else:
-                    req_tensor_data = loaded_tensor["batch_kv_cache"][:, pt:pt +
-                                                  len(req.origin_input_ids), :, :]
-                res[req.rid] = req_tensor_data
-                pt += len(req.kv_cache_length)
-=======
 
             self._complete_kv_transfer(kv_transfer_fetch)
             transfered_time = time.time()
@@ -475,25 +410,17 @@
                     bandwidth: {transfered_bytes/1024/1024/1024 / (time.time() - start_time)} GB/s \
                     kv_buffer_stats: {self.kv_buffer.stats()}")
 
->>>>>>> b02e3bc8
         except Exception as e:
             logger.error(f"[KVTransferAgent] Get batch kv buffer failed: {e}")
 
             for req in req_list:
                 req.finished_reason = FINISH_ABORT(
                     message=f"Get batch kv buffer failed: {e}")
-<<<<<<< HEAD
-        finally:
-            # free buffer
-            if dst_ptr > 0:
-                self._free_transfer_kv_buffer(dst_ptr, batch_kv_cache_length)
-=======
 
             return {}
         finally:
             for offset in offsets:
                 self.kv_buffer.free(offset)
->>>>>>> b02e3bc8
             return res
 
     def _complete_kv_transfer(self, kv_transfer_fetch: KVTransferFetch, timeout: int = 60):
@@ -560,50 +487,6 @@
             f"[KVTransferAgent] Dispatched prefilled request {req.rid}")
 
     def _handle_kv_transfer_fetch(self, req: KVTransferFetch):
-<<<<<<< HEAD
-        batch_kv_cache_length = 0
-        assert len(req.rids) > 0, "KVTransferFetch req size is 0"
-        first_rid = req.rids[0]
-        try:
-            if req.reqs_hash not in self.handle_kv_cache_fetch_ct:
-
-                if isinstance(self.kv_buffer[first_rid], dict):
-                    kv_caches = torch.cat([self.kv_buffer[rid]["kv_cache"]
-                                              for rid in req.rids], dim=1)
-                    top_ks = torch.zeros((len(req.rid,) + self.kv_buffer[first_rid]["top_k"].shape))
-                    top_k_indexes = torch.zeros((len(req.rid,)) + self.kv_buffer[first_rid]["top_k_index"].shape)
-                    hidden_states_spec_infos = torch.zeros((len(req.rid,) + self.kv_buffer[first_rid]["hidden_states"].shape))
-                    verified_ids = torch.zeros(len(req.rids))
-                    for i,rid in enumerate(req.rids):
-                        top_ks[i] = self.kv_buffer[rid]["top_k"]
-                        hidden_states_spec_infos[i] = self.kv_buffer[rid]["hidden_states"]
-                        top_k_indexes[i] = self.kv_buffer[rid]["top_k_index"]
-                        verified_ids[i] = self.kv_buffer[rid]["verified_ids"]
-                    serialized = safetensors_save({"batch_kv_cache": kv_caches,},
-                                                  {"batch_top_k": top_ks,},
-                                                  {"batch_top_k_index": top_k_indexes,},
-                                                  {"batch_hidden_states_spec_info": hidden_states_spec_infos,},
-                                                  {"batch_verified_ids": verified_ids,},)
-
-                else:
-                    kv_caches = torch.cat([self.kv_buffer[rid]
-                                           for rid in req.rids], dim=1)
-                    logger.info(f"_handle_kv_transfer_fetch kv_caches {kv_caches.shape} {kv_caches.device}")
-                    serialized = safetensors_save({"batch_kv_cache": kv_caches,})
-                batch_kv_cache_length = len(serialized)
-                logger.info(f"_handle_kv_transfer_fetch batch_kv_cache_length {batch_kv_cache_length} ")
-                src_ptr = self._allocate_transfer_kv_buffer(
-                    batch_kv_cache_length)
-                self._write_bytes_to_buffer(
-                    src_ptr, serialized, batch_kv_cache_length)
-                self.handle_kv_cache_buffer_ptr[req.reqs_hash] = src_ptr
-                self.handle_kv_cache_fetch_ct[req.reqs_hash] = 0
-                self.handle_kv_cache_buffer_length[req.reqs_hash] = batch_kv_cache_length
-            # send data to remote_addr
-            op_write = 1
-            self.engine.transfer_sync(
-                req.dst_addr, self.handle_kv_cache_buffer_ptr[req.reqs_hash], req.dst_ptr, self.handle_kv_cache_buffer_length[req.reqs_hash], op_write)
-=======
         transfered_bytes = 0
         try:
             start_time = time.time()
@@ -627,7 +510,6 @@
             logger.debug(
                 f"[KVTransferAgent] Transferred kv cache to RANK_{req.dst_rank} ({transfered_bytes / 1024 / 1024} MB) in {time.time() - start_time} seconds, bandwidth: {transfered_bytes/1024/1024/1024 / (time.time() - start_time)} GB/s, kv_buffer_stats: {self.kv_buffer.stats()}")
 
->>>>>>> b02e3bc8
             ack_error_message = None
         except Exception as e:
             logger.error(f"[KVTransferAgent] KV transfer failed: {e}")
