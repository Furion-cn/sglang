--- conflicted
+++ resolved
@@ -210,10 +210,7 @@
                 self.dp_size,
             )
         )
-        self.all_req = {}
-        self.all_finished_req = 0
-        self.finished_req_ids = []
-        self.all_req_ids = set()
+
         # Init inter-process communication
         context = zmq.Context(2)
         if self.attn_tp_rank == 0:
@@ -639,11 +636,6 @@
         """A normal scheduler loop."""
         while True:
             recv_reqs = self.recv_requests()
-            for req in recv_reqs:
-                if getattr(req, "rid", False):
-                    self.all_req_ids.add(req.rid)
-                    self.all_req[req.rid] = req
-                    logger.debug(f"recv req at event_loop_normal {req.rid}")
             self.process_input_requests(recv_reqs)
 
             batch = self.get_next_batch_to_run()
@@ -671,11 +663,6 @@
 
         while True:
             recv_reqs = self.recv_requests()
-            for req in recv_reqs:
-                if getattr(req, "rid", False):
-                    self.all_req_ids.add(req.rid)
-                    self.all_req[req.rid] = req
-                    logger.debug(f"recv req at event_loop_normal {req.rid}")
             self.process_input_requests(recv_reqs)
 
             batch = self.get_next_batch_to_run()
@@ -694,7 +681,7 @@
                         next_batch_sampling_info=self.tp_worker.cur_sampling_info,
                     )
                     self.process_batch_result(tmp_batch, None)
-            
+
             if len(self.aborted_reqs) > 0:
                 self.process_aborted_requests()
 
@@ -1182,15 +1169,7 @@
                 f"{available_size=}, {protected_size=}, {self.max_total_num_tokens=}\n"
                 f"{self.token_to_kv_pool_allocator.available_size()=}\n"
                 f"{self.tree_cache.evictable_size()=}\n"
-                f"finished_reqs_num {self.all_finished_req} \n"
-                f"waiting_queue {len(self.waiting_queue)} \""
-                f"all_reqs {len(self.all_req_ids)} \n"
-                # 添加未完成请求的分析
-                f"unfinished_reqs: {set(self.all_req_ids) - set(self.finished_req_ids)}\n"
-            )
-            unfinished_req = set(self.all_req_ids) - set(self.finished_req_ids)
-            # for req_id in unfinished_req:
-                # logger.info(f"{req_id=} all unfinished req info={self.all_req[req_id]}")
+            )
             warnings.warn(msg)
             if crash_on_warnings():
                 raise ValueError(msg)
@@ -1241,13 +1220,8 @@
                     ret = None
             else:
                 ret = self.get_new_batch_prefill()
-<<<<<<< HEAD
-
-            if self.server_args.enable_dp_attention:
-=======
-            
+
             if self.server_args.enable_dp_attention or self.server_args.enable_sp_layernorm:
->>>>>>> f63f6594
                 ret, _ = self.prepare_dp_attn_batch(ret)
 
             return ret
@@ -1329,7 +1303,7 @@
         # Get requests from the waiting queue to a new batch
         for req in self.waiting_queue:
             origin_output_ids[req.rid] = req.output_ids
-            
+
             if (
                 self.lora_paths
                 and len(
@@ -1341,13 +1315,6 @@
             ):
                 self.running_batch.batch_is_full = True
                 break
-            if req.is_retracted and self.server_args.kv_transfer_config:
-                req.finished_reason = FINISH_ABORT(
-                    message="CUDA OOM when PD-disaggregation,Aborted",
-                )
-                self.retract_queue.append(req.rid)
-                self.retract_req_queue.append(req)
-                continue
 
             if req.finished():
                 self.aborted_reqs[req.rid] = req
@@ -1356,7 +1323,7 @@
             if running_bs + len(adder.can_run_list) >= self.max_running_requests:
                 self.running_batch.batch_is_full = True
                 break
-            
+
             req.output_ids = [] # clear output_ids
             req.init_next_round_input(
                 None if prefix_computed else self.tree_cache,
@@ -1380,10 +1347,6 @@
         # Update waiting queue
         can_run_list: List[Req] = adder.can_run_list
         self.waiting_queue = [
-<<<<<<< HEAD
-            x for x in self.waiting_queue if x not in set(can_run_list) and x not in set(self.retract_queue)
-        ]
-=======
             x for x in self.waiting_queue if x not in set(can_run_list) and x not in self.aborted_reqs
         ]
         for req in self.waiting_queue:
@@ -1391,7 +1354,7 @@
                 req.output_ids = origin_output_ids[req.rid]
         if len(can_run_list) == 0:
             return None
-        
+
         kv_cache_restored_reqs = []
         can_run_list = [req for req in can_run_list if not req.kv_cache_restored]
         kv_buffer = self.kv_transfer_agent.get_kv_buffer(can_run_list)
@@ -1403,7 +1366,6 @@
             else:
                 kv_cache_restored_reqs.append(req)
 
->>>>>>> f63f6594
         if self.enable_hierarchical_cache:
             self.tree_cache.read_to_load_cache()
 
@@ -1422,47 +1384,16 @@
             self.spec_algorithm,
             self.server_args.enable_custom_logit_processor,
         )
-<<<<<<< HEAD
         new_batch.recover_for_decode(origin_output_ids)
         # Recover kv cache from kv_transfer_agent
         '''
         pt = 0
-        top_k = None
-        top_k_index = None
-        hidden_states = None
-        verified_id = None
         for i in range(new_batch.batch_size()):
             req = new_batch.reqs[i]
             if req.kv_cache_restored:
                 pt += new_batch.extend_lens[i]
                 continue
-            flattened_buffer = self.kv_transfer_agent.get_kv_buffer(req)
-            if new_batch.spec_algorithm is not None:
-                assert isinstance(flattened_buffer,dict)
-                flattened_kv_buffer = flattened_buffer["kv_cache"].to(self.device)
-                flattened_topk_buffer = flattened_buffer["top_k"].to(self.device)
-                flattened_topk_index_buffer = flattened_buffer["top_k_index"].to(self.device)
-                flattened_hidden_states_buffer = flattened_buffer["hidden_states"].to(self.device)
-                flattened_verified_id_buffer = flattened_buffer["verified_id"].to(self.device)
-                if top_k is None or top_k_index is None or hidden_states is None:
-                    top_k = torch.zeros((new_batch.batch_size(),) + tuple(flattened_topk_buffer.shape))
-                    top_k_index = torch.zeros((new_batch.batch_size(),) + tuple(flattened_topk_index_buffer.shape))
-                    hidden_states = torch.zeros((new_batch.batch_size(),) + tuple(flattened_hidden_states_buffer.shape))
-                    verified_id = torch.zeros((new_batch.batch_size(),))
-                req.top_k = flattened_topk_buffer
-                req.top_k_index = flattened_topk_index_buffer
-                req.hidden_states = flattened_hidden_states_buffer
-                req.verified_id = flattened_verified_id_buffer
-                top_k[i] = flattened_topk_buffer
-                top_k_index[i] = flattened_topk_index_buffer
-                hidden_states[i] = flattened_hidden_states_buffer
-                verified_id[i] = flattened_verified_id_buffer
-                logger.debug(f"{self.tp_rank} recover_new_prefilled_batch spec info top k: {req.top_k.shape} {req.top_k.device},\n"+
-                      f"  top_k_index: {req.top_k_index.shape} {req.top_k_index.device},\n " +
-                      f"  hidden_states: {req.hidden_states.shape} {req.hidden_states.device} \n"
-                      f" verified_id: {req.verified_id.shape} {req.verified_id.device}")
-            else:
-                flattened_kv_buffer = flattened_buffer.to(self.device)
+            flattened_kv_buffer = self.kv_transfer_agent.get_kv_buffer(req).to(self.device)
             layer_kv_buffers = torch.unbind(flattened_kv_buffer, dim=0)
             kv_cache_pool = self.token_to_kv_pool_allocator.get_kvcache()
             for layer_id, layer_kv_buffer in enumerate(layer_kv_buffers):
@@ -1481,66 +1412,30 @@
         try_to_fetch_kv_cache_req_list = []
         for i in range(new_batch.batch_size()):
             req = new_batch.reqs[i]
-            rid_req_map[req.rid] = i
+            rid_req_map[req.rid] = new_batch.reqs[i]
             if req.kv_cache_restored:
                 pt += new_batch.extend_lens[i]
                 continue
             try_to_fetch_kv_cache_req_list.append(req)
             pt_map[req.rid] = (pt, pt + new_batch.extend_lens[i])
             pt += new_batch.extend_lens[i]
-
-        kv_bytes_map = self.kv_transfer_agent.get_batch_kv_buffer(try_to_fetch_kv_cache_req_list)
         top_k = torch.zeros(new_batch.batch_size(),self.server_args.speculative_eagle_topk)
         top_k_index = torch.zeros(new_batch.batch_size(),self.server_args.speculative_eagle_topk)
         hidden_states = torch.zeros(new_batch.batch_size(),self.model_config.hidden_size)
         verified_id = torch.zeros(new_batch.batch_size())
-        rand_num = randn(1)
-        logger.debug(f"kv_bytes_map len {len(kv_bytes_map)}  try_to_fetch_kv_cache_req_list {len(try_to_fetch_kv_cache_req_list)}  new_batch.batch_size() {new_batch.batch_size()} rand_num {rand_num}")
+        kv_bytes_map = self.kv_transfer_agent.get_batch_kv_buffer(try_to_fetch_kv_cache_req_list)
         for rid, tensor in kv_bytes_map.items():
-            flattened_buffer = tensor
-            if not new_batch.spec_algorithm.is_none():
-                assert isinstance(flattened_buffer, dict)
-                flattened_kv_buffer = flattened_buffer["kv_cache"].to(self.device)
-                flattened_topk_buffer = flattened_buffer["top_k"].to(self.device)
-                flattened_topk_index_buffer = flattened_buffer["top_k_index"].to(self.device)
-                flattened_hidden_states_buffer = flattened_buffer["hidden_states"].to(self.device)
-                flattened_verified_id_buffer = flattened_buffer["verified_id"].to(self.device)
-                if top_k is None or top_k_index is None or hidden_states is None:
-                    top_k = torch.zeros((new_batch.batch_size(),) + tuple(flattened_topk_buffer.shape))
-                    top_k_index = torch.zeros((new_batch.batch_size(),) + tuple(flattened_topk_index_buffer.shape))
-                    hidden_states = torch.zeros((new_batch.batch_size(),) + tuple(flattened_hidden_states_buffer.shape))
-                    verified_id = torch.zeros((new_batch.batch_size(),))
-                new_batch.reqs[rid_req_map[rid]].top_k = flattened_topk_buffer
-                new_batch.reqs[rid_req_map[rid]].top_k_index = flattened_topk_index_buffer
-                new_batch.reqs[rid_req_map[rid]].hidden_states_spec = flattened_hidden_states_buffer
-                new_batch.reqs[rid_req_map[rid]].verified_id = flattened_verified_id_buffer
-                top_k[rid_req_map[rid]] = flattened_topk_buffer
-                top_k_index[rid_req_map[rid]] = flattened_topk_index_buffer
-                hidden_states[rid_req_map[rid]] = flattened_hidden_states_buffer
-                verified_id[rid_req_map[rid]] = flattened_verified_id_buffer
-                logger.debug(
-                    f"{self.tp_rank} rand_num {rand_num} recover_new_prefilled_batch spec info top k: {new_batch.reqs[rid_req_map[rid]].top_k.shape} {new_batch.reqs[rid_req_map[rid]].top_k.device},\n" +
-                    f"  top_k_index: {new_batch.reqs[rid_req_map[rid]].top_k_index.shape} {new_batch.reqs[rid_req_map[rid]].top_k_index.device},\n " +
-                    f"  hidden_states: {new_batch.reqs[rid_req_map[rid]].hidden_states_spec.shape} {new_batch.reqs[rid_req_map[rid]].hidden_states_spec.device} \n"
-                    f" verified_id: {new_batch.reqs[rid_req_map[rid]].verified_id.shape} {new_batch.reqs[rid_req_map[rid]].verified_id.device}")
-                logger.debug(f"recover_new_prefilled_batch(oral_recover) topk_p {top_k.shape if top_k is not None else None}\n"
-                            f"topk_index {top_k_index.shape if top_k_index is not None else None}\n"
-                            f"hidden_states {hidden_states.shape if hidden_states is not None else None}\n"
-                            f"verified_id {verified_id.shape if verified_id is not None else None}\n"
-                            f"rand_num {rand_num}")
-            else:
-                flattened_kv_buffer = flattened_buffer.to(self.device)
-            flattened_kv_buffer = flattened_kv_buffer.to(self.device)
+            flattened_kv_buffer = tensor.to(self.device)
             layer_kv_buffers = torch.unbind(flattened_kv_buffer, dim=0)
             kv_cache_pool = self.token_to_kv_pool_allocator.get_kvcache()
             for layer_id, layer_kv_buffer in enumerate(layer_kv_buffers):
                 kv_cache_pool.set_kv_buffer_by_layer(
                     layer_id,
                     new_batch.out_cache_loc[pt_map[rid][0] : pt_map[rid][1]],
-                    layer_kv_buffer[len(new_batch.reqs[rid_req_map[rid]].prefix_indices):],
+                    layer_kv_buffer[len(rid_req_map[rid].prefix_indices):],
                     None
                 )
-            new_batch.reqs[rid_req_map[rid]].kv_cache_restored = True
+            rid_req_map[rid].kv_cache_restored = True
         if not new_batch.spec_algorithm.is_none():
             spec_info = EagleDraftInput()
             spec_info.topk_p = top_k.to(self.device)
@@ -1549,15 +1444,10 @@
             spec_info.verified_id = verified_id.to(self.device)
             new_batch.spec_info = spec_info
             logger.debug(f" rand_num {rand_num} recover_new_prefilled_batch(oral) topk_p {top_k.shape if top_k is not None else None}\n"
-                        f"topk_index {top_k_index.shape if top_k_index is not None else None}\n"
-                        f"hidden_states {hidden_states.shape if hidden_states is not None else None}\n"
-                        f"verified_id {verified_id.shape if verified_id is not None else None}")
-            logger.debug(f" rand_num {rand_num} recover_new_prefilled_batch(self) topk_index {new_batch.spec_info.topk_index.shape if new_batch.spec_info.topk_index is not None else None}")
-=======
-
-        logger.debug(f"[Scheduler] Recovered new prefilled batch with kv_buffer: {kv_buffer.keys()}")
-        new_batch.recover_for_decode(origin_output_ids, kv_buffer)
->>>>>>> f63f6594
+                             f"topk_index {top_k_index.shape if top_k_index is not None else None}\n"
+                             f"hidden_states {hidden_states.shape if hidden_states is not None else None}\n"
+                             f"verified_id {verified_id.shape if verified_id is not None else None}")
+                logger.debug(f" rand_num {rand_num} recover_new_prefilled_batch(self) topk_index {new_batch.spec_info.topk_index.shape if new_batch.spec_info.topk_index is not None else None}")
         return new_batch
 
     def get_new_batch_prefill(self) -> Optional[ScheduleBatch]:
@@ -1811,7 +1701,7 @@
                 embeddings=embeddings, bid=model_worker_batch.bid
             )
         return ret
-    
+
     def process_aborted_requests(self):
         if self.kv_transfer_agent.role != "decode":
             return
