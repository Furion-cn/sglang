--- conflicted
+++ resolved
@@ -177,16 +177,9 @@
             self.e_score_correction_bias = None
 
     def forward(self, hidden_states):
-<<<<<<< HEAD
-        logger.info(f"MoeGate Start {hidden_states.shape} {hidden_states.device}")
-        logits = F.linear(hidden_states, self.weight, None)
-        logger.info("MoeGate End")
-        return logits
-=======
         with nvtx.annotate(message="forward", color="skyblue", category="moe_gate"):
             logits = F.linear(hidden_states, self.weight, None)
             return logits
->>>>>>> 15bb0d17
 
 
 class DeepseekV2MoE(nn.Module):
@@ -303,7 +296,7 @@
     ) -> torch.Tensor:
         with nvtx.annotate(message="forward", color="blue", category="deepseek_v2_moe"):
             if not global_server_args_dict["enable_deepep_moe"]:
-                return self.forward_normal(hidden_states)   
+                return self.forward_normal(hidden_states)
             else:
                 return self.forward_deepep(hidden_states, forward_mode)
 
@@ -325,7 +318,6 @@
     def forward_deepep(
         self, hidden_states: torch.Tensor, forward_mode: ForwardMode
     ) -> torch.Tensor:
-<<<<<<< HEAD
         logger.info(f"DeepseekV2MoE.forward_deepep {hidden_states.shape}")
         shared_output = None
         topk_idx = torch.full(
@@ -356,35 +348,6 @@
             logger.info(f"select_experts end")
         if self.ep_size > 1:
             with torch.cuda.nvtx.range("dispatch"):
-=======
-        with nvtx.annotate(message="forward_deepep", color="blue", category="deepseek_v2_moe"):
-            shared_output = None
-            topk_idx = torch.full(
-                (0, self.top_k), -1, dtype=torch.int, device=hidden_states.device
-            )
-            topk_weights = torch.empty(
-                (0, self.top_k), dtype=torch.float32, device=hidden_states.device
-            )
-            if (
-                forward_mode is not None
-                and not forward_mode.is_idle()
-                and hidden_states.shape[0] > 0
-            ):
-                # router_logits: (num_tokens, n_experts)
-                router_logits = self.gate(hidden_states)
-                shared_output = self._forward_shared_experts(hidden_states)
-                topk_weights, topk_idx = select_experts(
-                    hidden_states=hidden_states,
-                    router_logits=router_logits,
-                    top_k=self.top_k,
-                    use_grouped_topk=True,
-                    renormalize=self.renormalize,
-                    topk_group=self.topk_group,
-                    num_expert_group=self.num_expert_group,
-                    correction_bias=self.correction_bias,
-                )
-            if self.ep_size > 1:
->>>>>>> 15bb0d17
                 # TODO(ch-wan): allow users to set num_max_dispatch_tokens_per_rank value
                 (
                     hidden_states,
@@ -408,19 +371,20 @@
                 expected_m=expected_m,
                 forward_mode=forward_mode,
             )
-            if self.ep_size > 1:
+        if self.ep_size > 1:
+            with torch.cuda.nvtx.range("combine"):
                 final_hidden_states = self.deepep_dispatcher.combine(
                     final_hidden_states,
                     topk_idx,
                     topk_weights,
                     forward_mode,
                 )
-            final_hidden_states *= self.routed_scaling_factor
-
-            if shared_output is not None:
-                final_hidden_states = final_hidden_states + shared_output
-
-            return final_hidden_states
+        final_hidden_states *= self.routed_scaling_factor
+
+        if shared_output is not None:
+            final_hidden_states = final_hidden_states + shared_output
+
+        return final_hidden_states
 
     def _forward_shared_experts(self, hidden_states):
         with nvtx.annotate(message="_forward_shared_experts", color="blue", category="deepseek_v2_moe"):
@@ -830,22 +794,26 @@
             if attn_forward_method == AttnForwardMethod.MHA:
                 return self.forward_normal(positions, hidden_states, forward_batch)
             elif attn_forward_method == AttnForwardMethod.MHA_CHUNKED_KV:
-                return self.forward_normal_chunked_kv(
-                    positions, hidden_states, forward_batch
-                )
+                with torch.cuda.nvtx.range("forward_normal_chunked_kv"):
+                    return self.forward_normal_chunked_kv(
+                        positions, hidden_states, forward_batch
+                    )
             else:
                 if _is_hip:
                     if (
                         self.rocm_fused_decode_mla
                         and forward_batch.forward_mode.is_decode()
                     ):
-                        return self.forward_absorb_fused_mla_rope(
-                            positions, hidden_states, forward_batch
-                        )
+                        with torch.cuda.nvtx.range("forward_absorb_fused_mla_rope"):
+                            return self.forward_absorb_fused_mla_rope(
+                                positions, hidden_states, forward_batch
+                            )
                     else:
+                        with torch.cuda.nvtx.range("forward_absorb"):
+                            return self.forward_absorb(positions, hidden_states, forward_batch)
+                else:
+                    with torch.cuda.nvtx.range("forward_absorb"):
                         return self.forward_absorb(positions, hidden_states, forward_batch)
-                else:
-                    return self.forward_absorb(positions, hidden_states, forward_batch)
 
     def forward_normal(
         self,
@@ -853,42 +821,41 @@
         hidden_states: torch.Tensor,
         forward_batch: ForwardBatch,
     ) -> torch.Tensor:
-        with nvtx.annotate(message="forward_normal", color="firebrick", category="deepseek_v2_attention_mla"):
-            if self.q_lora_rank is not None:
-                q = self.q_a_proj(hidden_states)[0]
-                q = self.q_a_layernorm(q)
-                q = self.q_b_proj(q)[0].view(-1, self.num_local_heads, self.qk_head_dim)
-            else:
-                q = self.q_proj(hidden_states)[0].view(
-                    -1, self.num_local_heads, self.qk_head_dim
-                )
-            _, q_pe = q.split([self.qk_nope_head_dim, self.qk_rope_head_dim], dim=-1)
-            latent_cache = self.kv_a_proj_with_mqa(hidden_states)[0]
-            kv_a, _ = latent_cache.split([self.kv_lora_rank, self.qk_rope_head_dim], dim=-1)
-            latent_cache = latent_cache.unsqueeze(1)
-            kv_a = self.kv_a_layernorm(kv_a.contiguous())
-            kv = self.kv_b_proj(kv_a)[0]
-            kv = kv.view(-1, self.num_local_heads, self.qk_nope_head_dim + self.v_head_dim)
-            k_nope = kv[..., : self.qk_nope_head_dim]
-            v = kv[..., self.qk_nope_head_dim:]
-            k_pe = latent_cache[:, :, self.kv_lora_rank:]
-            q_pe, k_pe = self.rotary_emb(positions, q_pe, k_pe)
-            q[..., self.qk_nope_head_dim:] = q_pe
-            k = torch.empty_like(q)
-            k[..., : self.qk_nope_head_dim] = k_nope
-            k[..., self.qk_nope_head_dim:] = k_pe
-
-            latent_cache[:, :, : self.kv_lora_rank] = kv_a.unsqueeze(1)
-            latent_cache[:, :, self.kv_lora_rank:] = k_pe
-
-            # Save latent cache
-            forward_batch.token_to_kv_pool.set_kv_buffer(
-                self.attn_mha, forward_batch.out_cache_loc, latent_cache, None
-            )
-            attn_output = self.attn_mha(q, k, v, forward_batch, save_kv_cache=False)
-            attn_output = attn_output.reshape(-1, self.num_local_heads * self.v_head_dim)
-            output, _ = self.o_proj(attn_output)
-            return output
+        if self.q_lora_rank is not None:
+            q = self.q_a_proj(hidden_states)[0]
+            q = self.q_a_layernorm(q)
+            q = self.q_b_proj(q)[0].view(-1, self.num_local_heads, self.qk_head_dim)
+        else:
+            q = self.q_proj(hidden_states)[0].view(
+                -1, self.num_local_heads, self.qk_head_dim
+            )
+        _, q_pe = q.split([self.qk_nope_head_dim, self.qk_rope_head_dim], dim=-1)
+        latent_cache = self.kv_a_proj_with_mqa(hidden_states)[0]
+        kv_a, _ = latent_cache.split([self.kv_lora_rank, self.qk_rope_head_dim], dim=-1)
+        latent_cache = latent_cache.unsqueeze(1)
+        kv_a = self.kv_a_layernorm(kv_a.contiguous())
+        kv = self.kv_b_proj(kv_a)[0]
+        kv = kv.view(-1, self.num_local_heads, self.qk_nope_head_dim + self.v_head_dim)
+        k_nope = kv[..., : self.qk_nope_head_dim]
+        v = kv[..., self.qk_nope_head_dim:]
+        k_pe = latent_cache[:, :, self.kv_lora_rank:]
+        q_pe, k_pe = self.rotary_emb(positions, q_pe, k_pe)
+        q[..., self.qk_nope_head_dim:] = q_pe
+        k = torch.empty_like(q)
+        k[..., : self.qk_nope_head_dim] = k_nope
+        k[..., self.qk_nope_head_dim:] = k_pe
+
+        latent_cache[:, :, : self.kv_lora_rank] = kv_a.unsqueeze(1)
+        latent_cache[:, :, self.kv_lora_rank:] = k_pe
+
+        # Save latent cache
+        forward_batch.token_to_kv_pool.set_kv_buffer(
+            self.attn_mha, forward_batch.out_cache_loc, latent_cache, None
+        )
+        attn_output = self.attn_mha(q, k, v, forward_batch, save_kv_cache=False)
+        attn_output = attn_output.reshape(-1, self.num_local_heads * self.v_head_dim)
+        output, _ = self.o_proj(attn_output)
+        return output
 
     def forward_absorb(
         self,
@@ -902,68 +869,75 @@
                 q_len, self.num_local_heads, self.kv_lora_rank + self.qk_rope_head_dim
             )
 
-            if self.q_lora_rank is not None:
-                q = self.q_a_proj(hidden_states)[0]
-                q = self.q_a_layernorm(q)
-                q = self.q_b_proj(q)[0].view(-1, self.num_local_heads, self.qk_head_dim)
-            else:
-                q = self.q_proj(hidden_states)[0].view(
-                    -1, self.num_local_heads, self.qk_head_dim
-                )
-            q_nope, q_pe = q.split([self.qk_nope_head_dim, self.qk_rope_head_dim], dim=-1)
-
-            if self.w_kc.dtype == torch.float8_e4m3fnuz:
-                q_nope_out = torch.bmm(
-                    q_nope.to(torch.bfloat16).transpose(0, 1),
-                    self.w_kc.to(torch.bfloat16) * self.w_scale,
-                )
-            elif self.w_kc.dtype == torch.float8_e4m3fn:
-                q_nope_val, q_nope_scale = per_tensor_quant_mla_fp8(
-                    q_nope.transpose(0, 1),
-                )
-                q_nope_out = bmm_fp8(
-                    q_nope_val, self.w_kc, q_nope_scale, self.w_scale, torch.bfloat16
-                )
-            else:
-                q_nope_out = torch.bmm(q_nope.transpose(0, 1), self.w_kc)
-            q_input[..., : self.kv_lora_rank] = q_nope_out.transpose(0, 1)
-
-            latent_cache = self.kv_a_proj_with_mqa(hidden_states)[0]
-            v_input = latent_cache[..., : self.kv_lora_rank]
-            v_input = self.kv_a_layernorm(v_input.contiguous()).unsqueeze(1)
-            k_input = latent_cache.unsqueeze(1)
-            k_input[..., : self.kv_lora_rank] = v_input
-            k_pe = k_input[..., self.kv_lora_rank:]
-
-            q_pe, k_pe = self.rotary_emb(positions, q_pe, k_pe)
-            q_input[..., self.kv_lora_rank:] = q_pe
-            k_input[..., self.kv_lora_rank:] = k_pe
-
-            attn_output = self.attn_mqa(q_input, k_input, v_input, forward_batch)
-            attn_output = attn_output.view(-1, self.num_local_heads, self.kv_lora_rank)
-
-            if self.w_vc.dtype == torch.float8_e4m3fnuz:
-                attn_bmm_output = torch.bmm(
-                    attn_output.to(torch.bfloat16).transpose(0, 1),
-                    self.w_vc.to(torch.bfloat16) * self.w_scale,
-                )
-            elif self.w_vc.dtype == torch.float8_e4m3fn:
-                attn_output_val, attn_output_scale = per_tensor_quant_mla_fp8(
-                    attn_output.transpose(0, 1),
-                )
-                attn_bmm_output = bmm_fp8(
-                    attn_output_val,
-                    self.w_vc,
-                    attn_output_scale,
-                    self.w_scale,
-                    torch.bfloat16,
-                )
-            else:
-                attn_bmm_output = torch.bmm(attn_output.transpose(0, 1), self.w_vc)
-            attn_output = attn_bmm_output.transpose(0, 1).flatten(1, 2)
-
-            output, _ = self.o_proj(attn_output)
-            return output
+            with torch.cuda.nvtx.range("q_projection"):
+                if self.q_lora_rank is not None:
+                    q = self.q_a_proj(hidden_states)[0]
+                    q = self.q_a_layernorm(q)
+                    q = self.q_b_proj(q)[0].view(-1, self.num_local_heads, self.qk_head_dim)
+                else:
+                    q = self.q_proj(hidden_states)[0].view(
+                        -1, self.num_local_heads, self.qk_head_dim
+                    )
+                q_nope, q_pe = q.split([self.qk_nope_head_dim, self.qk_rope_head_dim], dim=-1)
+
+            with torch.cuda.nvtx.range("w_kc_ops"):
+                if self.w_kc.dtype == torch.float8_e4m3fnuz:
+                    q_nope_out = torch.bmm(
+                        q_nope.to(torch.bfloat16).transpose(0, 1),
+                        self.w_kc.to(torch.bfloat16) * self.w_scale,
+                    )
+                elif self.w_kc.dtype == torch.float8_e4m3fn:
+                    q_nope_val, q_nope_scale = per_tensor_quant_mla_fp8(
+                        q_nope.transpose(0, 1),
+                    )
+                    q_nope_out = bmm_fp8(
+                        q_nope_val, self.w_kc, q_nope_scale, self.w_scale, torch.bfloat16
+                    )
+                else:
+                    q_nope_out = torch.bmm(q_nope.transpose(0, 1), self.w_kc)
+                q_input[..., : self.kv_lora_rank] = q_nope_out.transpose(0, 1)
+
+            with torch.cuda.nvtx.range("kv_projection"):
+                latent_cache = self.kv_a_proj_with_mqa(hidden_states)[0]
+                v_input = latent_cache[..., : self.kv_lora_rank]
+                v_input = self.kv_a_layernorm(v_input.contiguous()).unsqueeze(1)
+                k_input = latent_cache.unsqueeze(1)
+                k_input[..., : self.kv_lora_rank] = v_input
+                k_pe = k_input[..., self.kv_lora_rank:]
+
+            with torch.cuda.nvtx.range("rope"):
+                q_pe, k_pe = self.rotary_emb(positions, q_pe, k_pe)
+                q_input[..., self.kv_lora_rank:] = q_pe
+                k_input[..., self.kv_lora_rank:] = k_pe
+
+            with torch.cuda.nvtx.range("attention"):
+                attn_output = self.attn_mqa(q_input, k_input, v_input, forward_batch)
+                attn_output = attn_output.view(-1, self.num_local_heads, self.kv_lora_rank)
+
+            with torch.cuda.nvtx.range("w_vc_ops"):
+                if self.w_vc.dtype == torch.float8_e4m3fnuz:
+                    attn_bmm_output = torch.bmm(
+                        attn_output.to(torch.bfloat16).transpose(0, 1),
+                        self.w_vc.to(torch.bfloat16) * self.w_scale,
+                    )
+                elif self.w_vc.dtype == torch.float8_e4m3fn:
+                    attn_output_val, attn_output_scale = per_tensor_quant_mla_fp8(
+                        attn_output.transpose(0, 1),
+                    )
+                    attn_bmm_output = bmm_fp8(
+                        attn_output_val,
+                        self.w_vc,
+                        attn_output_scale,
+                        self.w_scale,
+                        torch.bfloat16,
+                    )
+                else:
+                    attn_bmm_output = torch.bmm(attn_output.transpose(0, 1), self.w_vc)
+                attn_output = attn_bmm_output.transpose(0, 1).flatten(1, 2)
+
+            with torch.cuda.nvtx.range("output_projection"):
+                output, _ = self.o_proj(attn_output)
+                return output
 
     def forward_absorb_fused_mla_rope(
         self,
@@ -1357,26 +1331,21 @@
         forward_batch: ForwardBatch,
         residual: Optional[torch.Tensor],
     ) -> torch.Tensor:
-<<<<<<< HEAD
         logger.info(f"forward_normal {hidden_states.shape}")
 
         if hidden_states.shape[0] == 0:
             residual = hidden_states
         else:
             if residual is None:
-=======
-        with nvtx.annotate(message="forforward_normalward", color="lightcoral", category="deepseek_v2_decoder_layer"):
-            if hidden_states.shape[0] == 0:
->>>>>>> 15bb0d17
                 residual = hidden_states
+                hidden_states = self.input_layernorm(hidden_states)
             else:
-                if residual is None:
-                    residual = hidden_states
-                    hidden_states = self.input_layernorm(hidden_states)
-                else:
-                    hidden_states, residual = self.input_layernorm(hidden_states, residual)
-
-<<<<<<< HEAD
+                hidden_states, residual = self.input_layernorm(hidden_states, residual)
+
+            assert not (
+                self.attn_tp_size != 1 and self.input_is_scattered
+            ), "moe_layer_freq > 1 is not supported when attn_tp_size > 1"
+
             # Self Attention
             hidden_states = self.self_attn(
                 positions=positions,
@@ -1390,40 +1359,6 @@
             if self.dp_size != 1:
                 logger.info(f"dp_size {self.dp_size} forward post atten start")
                 if not global_server_args_dict["enable_deepep_moe"]:
-=======
-                assert not (
-                    self.attn_tp_size != 1 and self.input_is_scattered
-                ), "moe_layer_freq > 1 is not supported when attn_tp_size > 1"
-
-                # Self Attention
-                hidden_states = self.self_attn(
-                    positions=positions,
-                    hidden_states=hidden_states,
-                    forward_batch=forward_batch,
-                )
-
-            # Gather
-            if get_tensor_model_parallel_world_size() > 1:
-                # all gather and all reduce
-                if self.dp_size != 1:
-                    # if not global_server_args_dict["enable_deepep_moe"]:
-                    #     if self.attn_tp_rank == 0:
-                    #         hidden_states += residual
-                    #     hidden_states, local_hidden_states = (
-                    #         forward_batch.gathered_buffer,
-                    #         hidden_states,
-                    #     )
-                    #     dp_gather_partial(hidden_states, local_hidden_states, forward_batch)
-                    #     dp_scatter(residual, hidden_states, forward_batch)
-                    #     hidden_states = self.post_attention_layernorm(hidden_states)
-                    # else:
-                    #     if self.attn_tp_size != 0:
-                    #         hidden_states = tp_all_reduce(hidden_states)
-                    #     if hidden_states.shape[0] != 0:
-                    #         hidden_states, residual = self.post_attention_layernorm(
-                    #             hidden_states, residual
-                    #         )
->>>>>>> 15bb0d17
                     if self.attn_tp_rank == 0:
                         hidden_states += residual
                     hidden_states, local_hidden_states = (
@@ -1434,7 +1369,6 @@
                     dp_scatter(residual, hidden_states, forward_batch)
                     hidden_states = self.post_attention_layernorm(hidden_states)
                 else:
-<<<<<<< HEAD
                     if hidden_states.shape[0] != 0:
                         if self.attn_tp_size != 1:
                             hidden_states = tp_all_reduce(hidden_states)
@@ -1442,17 +1376,11 @@
                             hidden_states, residual
                         )
                 logger.info(f"dp_size {self.dp_size} forward post atten end")
-=======
-                    hidden_states = tensor_model_parallel_all_reduce(hidden_states)
-                    hidden_states, residual = self.post_attention_layernorm(
-                        hidden_states, residual
-                    )
->>>>>>> 15bb0d17
             else:
+                hidden_states = tensor_model_parallel_all_reduce(hidden_states)
                 hidden_states, residual = self.post_attention_layernorm(
                     hidden_states, residual
                 )
-<<<<<<< HEAD
         else:
             hidden_states, residual = self.post_attention_layernorm(
                 hidden_states, residual
@@ -1476,24 +1404,6 @@
             dp_scatter(hidden_states, global_hidden_states, forward_batch)
             logger.info(f"dp_size {self.dp_size} forward dp_scatter end")
         return hidden_states, residual
-=======
-
-            # Fully Connected
-            hidden_states = self.mlp(hidden_states)
-
-            # TODO(ch-wan): ues reduce-scatter in MLP to avoid this scatter
-            # Scatter
-            if self.dp_size != 1:
-                # important: forward batch.gathered_buffer is used both after scatter and after gather.
-                # be careful about this!
-                hidden_states, global_hidden_states = (
-                    forward_batch.gathered_buffer[: forward_batch.input_ids.shape[0]],
-                    hidden_states,
-                )
-                dp_scatter(hidden_states, global_hidden_states, forward_batch)
-
-            return hidden_states, residual
->>>>>>> 15bb0d17
 
     def forward_deepep(
         self,
@@ -1502,18 +1412,11 @@
         forward_batch: ForwardBatch,
         residual: Optional[torch.Tensor],
     ) -> torch.Tensor:
-<<<<<<< HEAD
         logger.info(f"forward_deepep {hidden_states.shape}")
         if hidden_states.shape[0] == 0:
             residual = hidden_states
         else:
             with torch.cuda.nvtx.range("layer_norm"):
-=======
-        with nvtx.annotate(message="forward_deepep", color="lightcoral", category="deepseek_v2_decoder_layer"):
-            if hidden_states.shape[0] == 0:
-                residual = hidden_states
-            else:
->>>>>>> 15bb0d17
                 if residual is None:
                     residual = hidden_states
                     hidden_states = self.input_layernorm(hidden_states)
@@ -1535,66 +1438,55 @@
                 forward_batch=forward_batch,
             )
 
-<<<<<<< HEAD
-        logger.info(f"self_attention end")
-
         if self.attn_tp_size != 1:
             if self.input_is_scattered:
                 with torch.cuda.nvtx.range("reduce_scatter"):
-=======
-            if self.attn_tp_size != 1:
-                if self.input_is_scattered:
->>>>>>> 15bb0d17
                     tensor_list = list(hidden_states.tensor_split(self.attn_tp_size))
                     hidden_states = tensor_list[self.attn_tp_rank]
                     tp_reduce_scatter(hidden_states, tensor_list)
-                    if hidden_states.shape[0] != 0:
+                if hidden_states.shape[0] != 0:
+                    with torch.cuda.nvtx.range("post_attn_norm"):
                         hidden_states, residual = self.post_attention_layernorm(
                             hidden_states, residual
                         )
-                else:
-                    if self.attn_tp_rank == 0:
+            else:
+                if self.attn_tp_rank == 0:
+                    with torch.cuda.nvtx.range("add_residual"):
                         hidden_states += residual
+                with torch.cuda.nvtx.range("reduce_scatter"):
                     tensor_list = list(hidden_states.tensor_split(self.attn_tp_size))
                     hidden_states = tensor_list[self.attn_tp_rank]
                     tp_reduce_scatter(hidden_states, tensor_list)
-                    residual = hidden_states
-                    if hidden_states.shape[0] != 0:
+                residual = hidden_states
+                if hidden_states.shape[0] != 0:
+                    with torch.cuda.nvtx.range("post_attn_norm"):
                         hidden_states = self.post_attention_layernorm(hidden_states)
-<<<<<<< HEAD
-                logger.info(f"post_attn_norm end")
         else:
             if hidden_states.shape[0] != 0:
                 with torch.cuda.nvtx.range("post_attn_norm"):
-=======
-            else:
-                if hidden_states.shape[0] != 0:
->>>>>>> 15bb0d17
                     hidden_states, residual = self.post_attention_layernorm(
                         hidden_states, residual
                     )
 
+        with torch.cuda.nvtx.range("mlp"):
             hidden_states = self.mlp(hidden_states, forward_batch.forward_mode)
 
-<<<<<<< HEAD
         logger.info(f"mlp end")
 
         if self.is_last_layer and self.attn_tp_size != 1:
             with torch.cuda.nvtx.range("last_layer_ops"):
-=======
-            if self.is_last_layer and self.attn_tp_size != 1:
->>>>>>> 15bb0d17
                 hidden_states += residual
                 residual = None
                 hidden_states, local_hidden_states = (
                     forward_batch.gathered_buffer[: forward_batch.input_ids.shape[0]],
                     hidden_states,
                 )
-                tp_all_gather(
-                    list(hidden_states.tensor_split(self.attn_tp_size)), local_hidden_states
-                )
-
-            return hidden_states, residual
+                with torch.cuda.nvtx.range("final_all_gather"):
+                    tp_all_gather(
+                        list(hidden_states.tensor_split(self.attn_tp_size)), local_hidden_states
+                    )
+
+        return hidden_states, residual
 
 
 class DeepseekV2Model(nn.Module):
